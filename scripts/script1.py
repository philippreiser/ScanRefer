--- conflicted
+++ resolved
@@ -140,15 +140,10 @@
     sample['lang_len'] = sample['lang_len']
     ret = model(sample)
     loss = get_loss(ret, args)
-<<<<<<< HEAD
-    print(loss)
-    ret['loss'].backward()
-=======
     
     ret['loss'].backward()
     print(loss)"""
 
->>>>>>> 92b183bb
 
 if __name__ == "__main__":
     parser = argparse.ArgumentParser()
