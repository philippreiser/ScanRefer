# Copyright (c) Facebook, Inc. and its affiliates.
# 
# This source code is licensed under the MIT license found in the
# LICENSE file in the root directory of this source tree.

import torch
import torch.nn as nn
import numpy as np
import sys
import os

sys.path.append(os.path.join(os.getcwd(), "lib")) # HACK add the lib folder
from utils.nn_distance import nn_distance, huber_loss
from lib.ap_helper import parse_predictions
from lib.loss import SoftmaxRankingLoss
from utils.box_util import get_3d_box, get_3d_box_batch, box3d_iou, box3d_iou_batch

# for cfg.prepare_epochs
from util.config import cfg

FAR_THRESHOLD = 0.6
NEAR_THRESHOLD = 0.3
GT_VOTE_FACTOR = 3 # number of GT votes per point
OBJECTNESS_CLS_WEIGHTS = [0.2, 0.8] # put larger weights on positive objectness

def compute_vote_loss(data_dict):
    """ Compute vote loss: Match predicted votes to GT votes.

    Args:
        data_dict: dict (read-only)
    
    Returns:
        vote_loss: scalar Tensor
            
    Overall idea:
        If the seed point belongs to an object (votes_label_mask == 1),
        then we require it to vote for the object center.

        Each seed point may vote for multiple translations v1,v2,v3
        A seed point may also be in the boxes of multiple objects:
        o1,o2,o3 with corresponding GT votes c1,c2,c3

        Then the loss for this seed point is:
            min(d(v_i,c_j)) for i=1,2,3 and j=1,2,3
    """

    # Load ground truth votes and assign them to seed points
    batch_size = data_dict['seed_xyz'].shape[0]
    num_seed = data_dict['seed_xyz'].shape[1] # B,num_seed,3
    vote_xyz = data_dict['vote_xyz'] # B,num_seed*vote_factor,3
    seed_inds = data_dict['seed_inds'].long() # B,num_seed in [0,num_points-1]

    # Get groundtruth votes for the seed points
    # vote_label_mask: Use gather to select B,num_seed from B,num_point
    #   non-object point has no GT vote mask = 0, object point has mask = 1
    # vote_label: Use gather to select B,num_seed,9 from B,num_point,9
    #   with inds in shape B,num_seed,9 and 9 = GT_VOTE_FACTOR * 3
    seed_gt_votes_mask = torch.gather(data_dict['vote_label_mask'], 1, seed_inds)
    seed_inds_expand = seed_inds.view(batch_size,num_seed,1).repeat(1,1,3*GT_VOTE_FACTOR)
    seed_gt_votes = torch.gather(data_dict['vote_label'], 1, seed_inds_expand)
    seed_gt_votes += data_dict['seed_xyz'].repeat(1,1,3)

    # Compute the min of min of distance
    vote_xyz_reshape = vote_xyz.view(batch_size*num_seed, -1, 3) # from B,num_seed*vote_factor,3 to B*num_seed,vote_factor,3
    seed_gt_votes_reshape = seed_gt_votes.view(batch_size*num_seed, GT_VOTE_FACTOR, 3) # from B,num_seed,3*GT_VOTE_FACTOR to B*num_seed,GT_VOTE_FACTOR,3
    # A predicted vote to no where is not penalized as long as there is a good vote near the GT vote.
    dist1, _, dist2, _ = nn_distance(vote_xyz_reshape, seed_gt_votes_reshape, l1=True)
    votes_dist, _ = torch.min(dist2, dim=1) # (B*num_seed,vote_factor) to (B*num_seed,)
    votes_dist = votes_dist.view(batch_size, num_seed)
    vote_loss = torch.sum(votes_dist*seed_gt_votes_mask.float())/(torch.sum(seed_gt_votes_mask.float())+1e-6)
    return vote_loss

def compute_objectness_loss(data_dict):
    """ Compute objectness loss for the proposals.

    Args:
        data_dict: dict (read-only)

    Returns:
        objectness_loss: scalar Tensor
        objectness_label: (batch_size, num_seed) Tensor with value 0 or 1
        objectness_mask: (batch_size, num_seed) Tensor with value 0 or 1
        object_assignment: (batch_size, num_seed) Tensor with long int
            within [0,num_gt_object-1]
    """ 
    # Associate proposal and GT objects by point-to-point distances
    aggregated_vote_xyz = data_dict['aggregated_vote_xyz']
    gt_center = data_dict['center_label'][:,:,0:3]
    B = gt_center.shape[0]
    K = aggregated_vote_xyz.shape[1]
    K2 = gt_center.shape[1]
    dist1, ind1, dist2, _ = nn_distance(aggregated_vote_xyz, gt_center) # dist1: BxK, dist2: BxK2

    # Generate objectness label and mask
    # objectness_label: 1 if pred object center is within NEAR_THRESHOLD of any GT object
    # objectness_mask: 0 if pred object center is in gray zone (DONOTCARE), 1 otherwise
    euclidean_dist1 = torch.sqrt(dist1+1e-6)
    objectness_label = torch.zeros((B,K), dtype=torch.long).cuda()
    objectness_mask = torch.zeros((B,K)).cuda()
    objectness_label[euclidean_dist1<NEAR_THRESHOLD] = 1
    objectness_mask[euclidean_dist1<NEAR_THRESHOLD] = 1
    objectness_mask[euclidean_dist1>FAR_THRESHOLD] = 1

    # Compute objectness loss
    objectness_scores = data_dict['objectness_scores']
    criterion = nn.CrossEntropyLoss(torch.Tensor(OBJECTNESS_CLS_WEIGHTS).cuda(), reduction='none')
    objectness_loss = criterion(objectness_scores.transpose(2,1), objectness_label)
    objectness_loss = torch.sum(objectness_loss * objectness_mask)/(torch.sum(objectness_mask)+1e-6)

    # Set assignment
    object_assignment = ind1 # (B,K) with values in 0,1,...,K2-1

    return objectness_loss, objectness_label, objectness_mask, object_assignment

def compute_box_and_sem_cls_loss(data_dict, config):
    """ Compute 3D bounding box and semantic classification loss.

    Args:
        data_dict: dict (read-only)

    Returns:
        center_loss
        heading_cls_loss
        heading_reg_loss
        size_cls_loss
        size_reg_loss
        sem_cls_loss
    """

    num_heading_bin = config.num_heading_bin
    num_size_cluster = config.num_size_cluster
    num_class = config.num_class
    mean_size_arr = config.mean_size_arr

    object_assignment = data_dict['object_assignment']
    batch_size = object_assignment.shape[0]

    # Compute center loss
    pred_center = data_dict['center']
    gt_center = data_dict['center_label'][:,:,0:3]
    dist1, ind1, dist2, _ = nn_distance(pred_center, gt_center) # dist1: BxK, dist2: BxK2
    box_label_mask = data_dict['box_label_mask']
    objectness_label = data_dict['objectness_label'].float()
    centroid_reg_loss1 = \
        torch.sum(dist1*objectness_label)/(torch.sum(objectness_label)+1e-6)
    centroid_reg_loss2 = \
        torch.sum(dist2*box_label_mask)/(torch.sum(box_label_mask)+1e-6)
    center_loss = centroid_reg_loss1 + centroid_reg_loss2

    # Compute heading loss
    heading_class_label = torch.gather(data_dict['heading_class_label'], 1, object_assignment) # select (B,K) from (B,K2)
    criterion_heading_class = nn.CrossEntropyLoss(reduction='none')
    heading_class_loss = criterion_heading_class(data_dict['heading_scores'].transpose(2,1), heading_class_label) # (B,K)
    heading_class_loss = torch.sum(heading_class_loss * objectness_label)/(torch.sum(objectness_label)+1e-6)

    heading_residual_label = torch.gather(data_dict['heading_residual_label'], 1, object_assignment) # select (B,K) from (B,K2)
    heading_residual_normalized_label = heading_residual_label / (np.pi/num_heading_bin)

    # Ref: https://discuss.pytorch.org/t/convert-int-into-one-hot-format/507/3
    heading_label_one_hot = torch.cuda.FloatTensor(batch_size, heading_class_label.shape[1], num_heading_bin).zero_()
    heading_label_one_hot.scatter_(2, heading_class_label.unsqueeze(-1), 1) # src==1 so it's *one-hot* (B,K,num_heading_bin)
    heading_residual_normalized_loss = huber_loss(torch.sum(data_dict['heading_residuals_normalized']*heading_label_one_hot, -1) - heading_residual_normalized_label, delta=1.0) # (B,K)
    heading_residual_normalized_loss = torch.sum(heading_residual_normalized_loss*objectness_label)/(torch.sum(objectness_label)+1e-6)

    # Compute size loss
    size_class_label = torch.gather(data_dict['size_class_label'], 1, object_assignment) # select (B,K) from (B,K2)
    criterion_size_class = nn.CrossEntropyLoss(reduction='none')
    size_class_loss = criterion_size_class(data_dict['size_scores'].transpose(2,1), size_class_label) # (B,K)
    size_class_loss = torch.sum(size_class_loss * objectness_label)/(torch.sum(objectness_label)+1e-6)

    size_residual_label = torch.gather(data_dict['size_residual_label'], 1, object_assignment.unsqueeze(-1).repeat(1,1,3)) # select (B,K,3) from (B,K2,3)
    size_label_one_hot = torch.cuda.FloatTensor(batch_size, size_class_label.shape[1], num_size_cluster).zero_()
    size_label_one_hot.scatter_(2, size_class_label.unsqueeze(-1), 1) # src==1 so it's *one-hot* (B,K,num_size_cluster)
    size_label_one_hot_tiled = size_label_one_hot.unsqueeze(-1).repeat(1,1,1,3) # (B,K,num_size_cluster,3)
    predicted_size_residual_normalized = torch.sum(data_dict['size_residuals_normalized']*size_label_one_hot_tiled, 2) # (B,K,3)

    mean_size_arr_expanded = torch.from_numpy(mean_size_arr.astype(np.float32)).cuda().unsqueeze(0).unsqueeze(0) # (1,1,num_size_cluster,3) 
    mean_size_label = torch.sum(size_label_one_hot_tiled * mean_size_arr_expanded, 2) # (B,K,3)
    size_residual_label_normalized = size_residual_label / mean_size_label # (B,K,3)
    size_residual_normalized_loss = torch.mean(huber_loss(predicted_size_residual_normalized - size_residual_label_normalized, delta=1.0), -1) # (B,K,3) -> (B,K)
    size_residual_normalized_loss = torch.sum(size_residual_normalized_loss*objectness_label)/(torch.sum(objectness_label)+1e-6)

    # 3.4 Semantic cls loss
    sem_cls_label = torch.gather(data_dict['sem_cls_label'], 1, object_assignment) # select (B,K) from (B,K2)
    criterion_sem_cls = nn.CrossEntropyLoss(reduction='none')
    sem_cls_loss = criterion_sem_cls(data_dict['sem_cls_scores'].transpose(2,1), sem_cls_label) # (B,K)
    sem_cls_loss = torch.sum(sem_cls_loss * objectness_label)/(torch.sum(objectness_label)+1e-6)

    return center_loss, heading_class_loss, heading_residual_normalized_loss, size_class_loss, size_residual_normalized_loss, sem_cls_loss

def compute_reference_loss(data_dict, config):
    """ Compute cluster reference loss

    Args:
        data_dict: dict (read-only)

    Returns:
        ref_loss, lang_loss, cluster_preds, cluster_labels
    """

    # NOTE: data_dict["cluster_ref"] are the cluster confidences from the match_module.py
    #       B := batch_size

    # unpack
    cluster_preds = data_dict["cluster_ref"] # (B, num_proposal)

    # GT segmentation 
    # label creation without using the class labels and real ground thruths
    # because loc. loss should be independant of obj. class. loss and 
    # segmentation loss. (+ the same class can appear more than once)
    # hence we want to compare each cluster with the real cluster to find 
    # the best cluster. 
    # NOTE: PG doesn't use an additional batch size dim (labels were also adjusted to that)
    gt_instances = data_dict['instance_labels'] # (B*N)
    target_inst_id = data_dict['object_id']

    # PointGroup: 
    # TODO: 
    # QUESTION: will each predicted point remain in one cluster? 
    # IF SO: I don't need to do IoU calculations I simply have to give the CELoss
    #        the correct predcited localization confidences.
    #        Find out more about the localization confidences + how the targets are 
    #        made for segm. and language.
    # NOTE: in PG clustering alg. only points of the same class can be in one cluster 
    
    preds_segmentation = data_dict['semantic_preds'] # (B*N), long
    # dim 1 for cluster_id, dim 2 for corresponding point idxs in N
<<<<<<< HEAD
=======
    # sumNPoint: Total number of points belonging to some cluster
>>>>>>> 92b183bb
    preds_instances = data_dict['proposals_idx'] # (B*sumNPoint, 2), int, := cluster_id | point_id
    # compute the iou score for all predictd positive ref
    batch_size, num_proposals = cluster_preds.shape
    labels = np.zeros((batch_size, num_proposals))

    # gt_instances contains for each of the points their corresponding cluster_id
    # TODO: we assume the point_ids are assigned based on their order in gt_instances 
    #       we also assume that these ids match with the point_ids from PG
<<<<<<< HEAD
    correct_indices = np.arange(len(gt_instances))[gt_instances==target_inst_id]

    nSamples = preds_instances.shape[0]
    numbSamplePerCluster = np.zeros(num_proposals)

    for i, pred_instance in enumerate(preds_instances):
        cluster_id, member_point = pred_instance
        numbSamplePerCluster[cluster_id] += 1
=======
    correct_indices = (torch.arange(len(gt_instances))[gt_instances==target_inst_id]).cuda()

    nSamples = preds_instances.shape[0]

    for i, pred_instance in enumerate(preds_instances):
        cluster_id, member_point = pred_instance
>>>>>>> 92b183bb
        if int(member_point) in correct_indices: 
            # in preds_instances for every point there is one entry (one assigned cluster_id)
            # I want all of them to count for one sample (the underlying scan)
            # the cluster_id with the most counts will be the true label.
            # counts are defined as points being in the correct_indices (-> IoU)
            index = int(np.floor(i/nSamples))
            labels[index, cluster_id] += 1
<<<<<<< HEAD

    # union of points in real instance and respective pred instance
    numbSamplePerCluster += correct_indices
    # normalize intersection with union (IoU)
    labels = labels/numbSamplePerCluster[:, np.newaxis]
    # newaxis to have a column vec instead of a row vector - to work with next step
    max_elem = labels.max(axis=1)[:, np.newaxis]
    # convert to one-hot-matrix with 0 on max per row
    labels = np.floor(labels/max_elem)
=======
            labels = np.floor(labels/labels.max())
            #TODO: Normalize Union
>>>>>>> 92b183bb
    cluster_labels = torch.FloatTensor(labels).cuda()

    # TODO: check if cluster_is starts with 0

    # reference loss
    criterion = SoftmaxRankingLoss()
    loss = criterion(cluster_preds, cluster_labels.float().clone())
    return loss, cluster_preds, cluster_labels

def compute_lang_classification_loss(data_dict):
    criterion = torch.nn.CrossEntropyLoss()
    loss = criterion(data_dict["lang_scores"], data_dict["object_cat"])

    return loss

def get_loss(data_dict, config, detection=True, reference=True, use_lang_classifier=False):
    """ Loss functions

    Args:
        data_dict: dict
        config: dataset config instance
        reference: flag (False/True)
    Returns:
        loss: pytorch scalar tensor
        data_dict: dict
    """

    # PointGroup: 
    # no vote_loss, objectness_loss, box_loss, sem_cls_loss needed anymore

    # Vote loss
    #vote_loss = compute_vote_loss(data_dict)

    # Obj loss
    #objectness_loss, objectness_label, objectness_mask, object_assignment = compute_objectness_loss(data_dict)
    #num_proposal = objectness_label.shape[1]
    #total_num_proposal = objectness_label.shape[0]*objectness_label.shape[1]
    #data_dict['objectness_label'] = objectness_label
    #data_dict['objectness_mask'] = objectness_mask
    #data_dict['object_assignment'] = object_assignment
    #data_dict['pos_ratio'] = torch.sum(objectness_label.float().cuda())/float(total_num_proposal)
    #data_dict['neg_ratio'] = torch.sum(objectness_mask.float())/float(total_num_proposal) - data_dict['pos_ratio']

    # Box loss and sem cls loss
    #center_loss, heading_cls_loss, heading_reg_loss, size_cls_loss, size_reg_loss, sem_cls_loss = compute_box_and_sem_cls_loss(data_dict, config)
    #box_loss = center_loss + 0.1*heading_cls_loss + heading_reg_loss + 0.1*size_cls_loss + size_reg_loss

    #if detection:
    #    data_dict['vote_loss'] = vote_loss
    #    data_dict['objectness_loss'] = objectness_loss
    #    data_dict['center_loss'] = center_loss
    #    data_dict['heading_cls_loss'] = heading_cls_loss
    #    data_dict['heading_reg_loss'] = heading_reg_loss
    #    data_dict['size_cls_loss'] = size_cls_loss
    #    data_dict['size_reg_loss'] = size_reg_loss
    #    data_dict['sem_cls_loss'] = sem_cls_loss
    #    data_dict['box_loss'] = box_loss
    #else:
    #    data_dict['vote_loss'] = torch.zeros(1)[0].cuda()
    #    data_dict['objectness_loss'] = torch.zeros(1)[0].cuda()
    #    data_dict['center_loss'] = torch.zeros(1)[0].cuda()
    #    data_dict['heading_cls_loss'] = torch.zeros(1)[0].cuda()
    #    data_dict['heading_reg_loss'] = torch.zeros(1)[0].cuda()
    #    data_dict['size_cls_loss'] = torch.zeros(1)[0].cuda()
    #    data_dict['size_reg_loss'] = torch.zeros(1)[0].cuda()
    #    data_dict['sem_cls_loss'] = torch.zeros(1)[0].cuda()
    #    data_dict['box_loss'] = torch.zeros(1)[0].cuda()

    if reference and data_dict['epoch'] > cfg.prepare_epochs:
        # Reference loss
        ref_loss, _, cluster_labels = compute_reference_loss(data_dict, config)
        #data_dict["cluster_labels"] = cluster_labels
        data_dict["ref_loss"] = ref_loss
    else:
        # # Reference loss
        # ref_loss, _, cluster_labels = compute_reference_loss(data_dict, config)
        # data_dict["cluster_labels"] = cluster_labels

        #data_dict["cluster_ref"] = objectness_label.new_zeros(objectness_label.shape).float().cuda()
        #data_dict["cluster_labels"] = objectness_label.new_zeros(objectness_label.shape).cuda()

        # store
        data_dict["ref_loss"] = torch.zeros(1)[0].cuda()

    if reference and use_lang_classifier and data_dict['epoch'] > cfg.prepare_epochs:
        data_dict["lang_loss"] = compute_lang_classification_loss(data_dict)
    else:
        data_dict["lang_loss"] = torch.zeros(1)[0].cuda()

    # Final loss function
    #loss = data_dict['vote_loss'] + 0.5*data_dict['objectness_loss'] + data_dict['box_loss'] + 0.1*data_dict['sem_cls_loss'] \
    #    + 0.1*data_dict["ref_loss"] + 0.1*data_dict["lang_loss"]

    # PointGroup:
    # only the last two losses are needed
    # add the loss calculated during the RefNet.forward by calling pointgroup.model_fn
    # TODO: weight set to 0.8 for now (so that weights sum up to 1)
    loss = 0.1*data_dict["ref_loss"] + 0.1*data_dict["lang_loss"] + 0.8 * data_dict['pg_loss']
    loss *= 10 # amplify

    data_dict['loss'] = loss

    return loss, data_dict<|MERGE_RESOLUTION|>--- conflicted
+++ resolved
@@ -225,10 +225,7 @@
     
     preds_segmentation = data_dict['semantic_preds'] # (B*N), long
     # dim 1 for cluster_id, dim 2 for corresponding point idxs in N
-<<<<<<< HEAD
-=======
     # sumNPoint: Total number of points belonging to some cluster
->>>>>>> 92b183bb
     preds_instances = data_dict['proposals_idx'] # (B*sumNPoint, 2), int, := cluster_id | point_id
     # compute the iou score for all predictd positive ref
     batch_size, num_proposals = cluster_preds.shape
@@ -237,8 +234,7 @@
     # gt_instances contains for each of the points their corresponding cluster_id
     # TODO: we assume the point_ids are assigned based on their order in gt_instances 
     #       we also assume that these ids match with the point_ids from PG
-<<<<<<< HEAD
-    correct_indices = np.arange(len(gt_instances))[gt_instances==target_inst_id]
+    correct_indices = (torch.arange(len(gt_instances))[gt_instances==target_inst_id]).cuda()
 
     nSamples = preds_instances.shape[0]
     numbSamplePerCluster = np.zeros(num_proposals)
@@ -246,14 +242,6 @@
     for i, pred_instance in enumerate(preds_instances):
         cluster_id, member_point = pred_instance
         numbSamplePerCluster[cluster_id] += 1
-=======
-    correct_indices = (torch.arange(len(gt_instances))[gt_instances==target_inst_id]).cuda()
-
-    nSamples = preds_instances.shape[0]
-
-    for i, pred_instance in enumerate(preds_instances):
-        cluster_id, member_point = pred_instance
->>>>>>> 92b183bb
         if int(member_point) in correct_indices: 
             # in preds_instances for every point there is one entry (one assigned cluster_id)
             # I want all of them to count for one sample (the underlying scan)
@@ -261,7 +249,6 @@
             # counts are defined as points being in the correct_indices (-> IoU)
             index = int(np.floor(i/nSamples))
             labels[index, cluster_id] += 1
-<<<<<<< HEAD
 
     # union of points in real instance and respective pred instance
     numbSamplePerCluster += correct_indices
@@ -271,13 +258,9 @@
     max_elem = labels.max(axis=1)[:, np.newaxis]
     # convert to one-hot-matrix with 0 on max per row
     labels = np.floor(labels/max_elem)
-=======
-            labels = np.floor(labels/labels.max())
-            #TODO: Normalize Union
->>>>>>> 92b183bb
     cluster_labels = torch.FloatTensor(labels).cuda()
 
-    # TODO: check if cluster_is starts with 0
+    # TODO: check if cluster_id starts with 0
 
     # reference loss
     criterion = SoftmaxRankingLoss()
